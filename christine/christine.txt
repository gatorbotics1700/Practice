--- conflicted
+++ resolved
@@ -1,6 +1 @@
-<<<<<<< HEAD
-Merge conflicts! :) wesrtyuiokijuhygtfgrdfcghjk;lpkjhgfc
-=======
-Merge conflicts! :) 
-hi!
->>>>>>> 5b6a7337
+Merge conflicts! :)